--- conflicted
+++ resolved
@@ -28,13 +28,5 @@
   - pip install virtualenv
   - virtualenv venv
   - source venv/bin/activate
-<<<<<<< HEAD
-
-test:
-  stage: test
-  script:
-    - echo "There are no tests currently"
-=======
   - pip install -e .
-  - pip install -r requirements.txt
->>>>>>> 9cc96a34
+  - pip install -r requirements.txt